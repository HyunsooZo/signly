/**
 * Signature JavaScript
 * Handles digital signature functionality
 */

class SignatureManager {
    constructor() {
        this.contractData = {};
        this.signaturePad = null;
        this.signatureCanvas = null;
        this.signaturePlaceholder = null;
        this.signatureSubmitButton = null;
        this.signatureClearButton = null;
        this.isInitialized = false;

        this.init();
    }

    init() {
        this.loadData();
        this.setupEventListeners();
    }

    loadData() {
        const signingDataElement = document.getElementById('signingData');
        const signingDataset = signingDataElement ? signingDataElement.dataset : {};

        this.contractData = {
            id: signingDataset.contractId || '',
            token: signingDataset.token || '',
            title: signingDataset.contractTitle || '',
            signerName: signingDataset.signerName || '',
            signerEmail: signingDataset.signerEmail || ''
        };
    }

    setupEventListeners() {
        const initialize = () => {
            if (this.isInitialized) {
                return;
            }
            this.initSignaturePad();
            this.bindEvents();
        };

        if (document.readyState === 'loading') {
            document.addEventListener('DOMContentLoaded', initialize, {once: true});
        } else {
            initialize();
        }
    }

    initSignaturePad() {
        // 이미 초기화되었으면 무시
        if (this.isInitialized) {
            return;
        }

        console.log('Initializing signature pad...');

        const container = document.getElementById('signaturePadContainer');
        console.log('Container found:', !!container);
        if (!container) {
            return;
        }

        this.signatureCanvas = container.querySelector('.signature-canvas');
        this.signatureSubmitButton = container.querySelector('.signature-submit');
        this.signatureClearButton = container.querySelector('.signature-clear');

        console.log('Canvas found:', !!this.signatureCanvas);
        console.log('Canvas dimensions:', this.signatureCanvas.width, 'x', this.signatureCanvas.height);

        if (!this.signatureCanvas) {
            console.error('Signature canvas not found');
            return;
        }

        this.signaturePad = new window.SignaturePad(this.signatureCanvas, {
            backgroundColor: 'rgba(0, 0, 0, 0)',
            penColor: '#1d4ed8',
            minWidth: 0.8,
            maxWidth: 2.5
        });

        this.signaturePad.onBegin = () => {
            console.log('Signature began');
            this.updateSignatureState();
        };

        this.signaturePad.onEnd = () => {
            console.log('Signature ended');
            this.updateSignatureState();
        };

        this.resizeSignatureCanvas();

        // 이전 리스너 제거 후 새로 추가
        window.removeEventListener('resize', this.resizeSignatureCanvas);
        window.addEventListener('resize', () => this.resizeSignatureCanvas());

        // 브라우저 환경에서도 서명 시작/완료 감지를 위한 추가 이벤트 리스너
        // resizeSignatureCanvas 이후에 추가해야 canvas가 준비된 상태
        this.signatureCanvas.addEventListener('mousedown', (e) => {
            console.log('Canvas mousedown detected');
            e.preventDefault();
        });
        this.signatureCanvas.addEventListener('touchstart', (e) => {
            console.log('Canvas touchstart detected');
            e.preventDefault();
        });
        this.signatureCanvas.addEventListener('mouseup', () => this.updateSignatureState());
        this.signatureCanvas.addEventListener('touchend', () => this.updateSignatureState());

        if (this.signatureClearButton) {
            this.signatureClearButton.addEventListener('click', () => {
                this.signaturePad.clear();
                this.updateSignatureState();
                this.handleSignatureClear();
            });
        }

        if (this.signatureSubmitButton) {
            this.signatureSubmitButton.addEventListener('click', () => {
                if (this.signaturePad.isEmpty()) {
                    if (window.Signly && window.Signly.showAlert) {
                        window.Signly.showAlert('서명을 입력해 주세요.', 'warning');
                    }
                    return;
                }

                const signatureData = this.signaturePad.toDataURL('image/png');
                this.handleSignatureSubmit(signatureData);
            });
        }

        // 서명 완료 버튼 이벤트 리스너
        const completeSigningBtn = document.getElementById('completeSigningBtn');
        if (completeSigningBtn) {
            completeSigningBtn.addEventListener('click', () => {
                if (this.signaturePad.isEmpty()) {
                    if (window.Signly && window.Signly.showAlert) {
                        window.Signly.showAlert('서명을 입력해 주세요.', 'warning');
                    }
                    return;
                }

                const signatureData = this.signaturePad.toDataURL('image/png');
                this.handleSignatureSubmit(signatureData);
            });
        }

        this.isInitialized = true;
        this.updateSignatureState();

        // 초기화 확인
        setTimeout(() => {
            if (this.signaturePad) {
                console.log('SignaturePad initialized successfully');
                console.log('Canvas element:', this.signatureCanvas);
                console.log('SignaturePad object:', this.signaturePad);
                console.log('Canvas dimensions:', this.signatureCanvas.width, 'x', this.signatureCanvas.height);
            } else {
                console.error('SignaturePad initialization failed');
            }
        }, 100);
    }

    resizeSignatureCanvas() {
        if (!this.signatureCanvas) {
            return;
        }

        const ratio = Math.max(window.devicePixelRatio || 1, 1);
        const container = this.signatureCanvas.parentElement;
        const width = container.clientWidth - 32; // padding 제외
        const height = 200; // 명시적 높이

        // 현재 서명 데이터 저장
        const currentData = this.signaturePad ? this.signaturePad.toData() : [];

        // 캔버스 크기 조정
        this.signatureCanvas.width = width * ratio;
        this.signatureCanvas.height = height * ratio;
        this.signatureCanvas.getContext('2d').scale(ratio, ratio);

        // 서명 데이터 복원
        if (this.signaturePad && currentData.length > 0) {
            this.signaturePad.fromData(currentData);
        }

        this.updateSignatureState();
    }

    bindEvents() {
        // 모달 관련 이벤트
        const modal = document.getElementById('signatureConfirmModal');
        if (modal) {
            modal.addEventListener('click', (e) => {
                if (e.target === modal) {
                    this.closeModal();
                }
            });
        }

        document.addEventListener('keydown', (e) => {
            if (e.key === 'Escape') {
                this.closeModal();
            }
        });

        // 페이지 이탈 방지
        window.addEventListener('beforeunload', (e) => {
            if (this.signaturePad && !this.signaturePad.isEmpty()) {
                e.preventDefault();
                e.returnValue = '서명이 완료되지 않았습니다. 페이지를 떠나시겠습니까?';
            }
        });
    }



    updateSignatureState() {
        if (!this.signaturePad) {
            return;
        }

        const hasSignature = !this.signaturePad.isEmpty();
<<<<<<< HEAD
        console.log('Signature state updated - hasSignature:', hasSignature);
        this.signatureSubmitButton.disabled = !hasSignature;
=======
>>>>>>> 3c41624c

        // 서명 확인 버튼 제어
        if (this.signatureSubmitButton) {
            this.signatureSubmitButton.disabled = !hasSignature;
            if (hasSignature) {
                this.signatureSubmitButton.classList.remove('disabled');
            } else {
                this.signatureSubmitButton.classList.add('disabled');
            }
        }

        // 서명 완료 버튼 제어
        const completeSigningBtn = document.getElementById('completeSigningBtn');
        if (completeSigningBtn) {
            completeSigningBtn.disabled = !hasSignature;
            if (hasSignature) {
                completeSigningBtn.classList.remove('disabled');
            } else {
                completeSigningBtn.classList.add('disabled');
            }
        }
    }

    handleSignatureClear() {
        // 서명 지우기 후 처리 로직
        console.log('Signature cleared');
    }

    handleSignatureSubmit(signatureData) {
        // 확인 모달 표시
        this.showSignatureConfirmModal(signatureData);
    }

    showSignatureConfirmModal(signatureData) {
        const modal = document.getElementById('signatureConfirmModal');
        if (!modal) {
            // 모달이 없으면 바로 서명 제출
            this.submitSignature(signatureData);
            return;
        }

        // 모달에 서명 이미지 표시
        const signatureImage = modal.querySelector('.signature-preview-image');
        if (signatureImage) {
            signatureImage.src = signatureData;
        }

        // 확인 버튼 이벤트 설정
        const confirmBtn = modal.querySelector('#finalSignBtn');
        if (confirmBtn) {
            // 기존 이벤트 리스너 제거
            const newConfirmBtn = confirmBtn.cloneNode(true);
            confirmBtn.parentNode.replaceChild(newConfirmBtn, confirmBtn);

            // 새 이벤트 리스너 추가
            newConfirmBtn.addEventListener('click', () => {
                this.submitSignature(signatureData);
                this.closeModal();
            });
        }

        // 모달 표시
        modal.classList.add('show');
        modal.style.display = 'block';
        document.body.classList.add('modal-open');
    }

    async submitSignature(signatureData) {
        const finalSignBtn = document.getElementById('finalSignBtn');
        if (!finalSignBtn) {
            return;
        }

        const originalHtml = finalSignBtn.innerHTML;

        try {
            finalSignBtn.disabled = true;
            finalSignBtn.innerHTML = '<span class="spinner"></span> 서명 처리중...';

            const signatureDataUrl = this.signaturePad ? this.signaturePad.toDataURL('image/png') : null;
            if (!signatureDataUrl) {
                throw new Error('서명 데이터가 존재하지 않습니다.');
            }

            const payload = new URLSearchParams();
            payload.append('signatureData', signatureDataUrl);
            payload.append('signerName', this.contractData.signerName);
            payload.append('signerEmail', this.contractData.signerEmail);

            const headers = {
                'Content-Type': 'application/x-www-form-urlencoded; charset=UTF-8'
            };

            if (window.csrfManager) {
                window.csrfManager.appendTokenToParams(payload);
            }

            const response = await fetch('/sign/' + this.contractData.token + '/sign', {
                method: 'POST',
                headers,
                body: payload.toString()
            });

            if (!response.ok) {
                throw new Error('서명 처리 중 오류가 발생했습니다.');
            }

            const result = await response.json();

            if (result.success) {
                window.location.href = '/sign/' + this.contractData.token + '/complete';
                return;
            }

            throw new Error(result.message || '서명 처리 중 오류가 발생했습니다.');

        } catch (error) {
            console.error('Signature submission error:', error);
            if (window.Signly && window.Signly.showAlert) {
                window.Signly.showAlert(error.message || '서명 처리 중 오류가 발생했습니다.', 'danger');
            }
            finalSignBtn.disabled = false;
            finalSignBtn.innerHTML = originalHtml;
        }
    }

    closeModal() {
        const modal = document.getElementById('signatureConfirmModal');
        if (modal) {
            modal.classList.remove('show');
            modal.style.display = 'none';
            document.body.classList.remove('modal-open');
        }
    }
}

// Initialize immediately (class defers DOM work internally)
window.signatureManager = new SignatureManager();

// 테스트용 강제 서명 추가
window.testSignature = () => {
    if (window.signatureManager && window.signatureManager.signaturePad) {
        // 간단한 테스트 서명 그리기
        window.signatureManager.signaturePad.fromData([{
            points: [{x: 10, y: 10}, {x: 50, y: 50}, {x: 100, y: 10}],
            penColor: '#1d4ed8'
        }]);
        window.signatureManager.updateSignatureState();
        console.log('Test signature added');
    } else {
        console.error('SignatureManager not initialized');
    }
};<|MERGE_RESOLUTION|>--- conflicted
+++ resolved
@@ -6,6 +6,8 @@
 class SignatureManager {
     constructor() {
         this.contractData = {};
+        this.csrfParam = '';
+        this.csrfToken = '';
         this.signaturePad = null;
         this.signatureCanvas = null;
         this.signaturePlaceholder = null;
@@ -32,22 +34,16 @@
             signerName: signingDataset.signerName || '',
             signerEmail: signingDataset.signerEmail || ''
         };
+
+        this.csrfParam = window.csrfParam || '';
+        this.csrfToken = window.csrfToken || '';
     }
 
     setupEventListeners() {
-        const initialize = () => {
-            if (this.isInitialized) {
-                return;
-            }
+        document.addEventListener('DOMContentLoaded', () => {
             this.initSignaturePad();
             this.bindEvents();
-        };
-
-        if (document.readyState === 'loading') {
-            document.addEventListener('DOMContentLoaded', initialize, {once: true});
-        } else {
-            initialize();
-        }
+        });
     }
 
     initSignaturePad() {
@@ -56,20 +52,15 @@
             return;
         }
 
-        console.log('Initializing signature pad...');
-
         const container = document.getElementById('signaturePadContainer');
-        console.log('Container found:', !!container);
         if (!container) {
             return;
         }
 
         this.signatureCanvas = container.querySelector('.signature-canvas');
+        this.signaturePlaceholder = container.querySelector('.signature-placeholder');
         this.signatureSubmitButton = container.querySelector('.signature-submit');
         this.signatureClearButton = container.querySelector('.signature-clear');
-
-        console.log('Canvas found:', !!this.signatureCanvas);
-        console.log('Canvas dimensions:', this.signatureCanvas.width, 'x', this.signatureCanvas.height);
 
         if (!this.signatureCanvas) {
             console.error('Signature canvas not found');
@@ -84,12 +75,11 @@
         });
 
         this.signaturePad.onBegin = () => {
-            console.log('Signature began');
+            this.hidePlaceholder();
             this.updateSignatureState();
         };
 
         this.signaturePad.onEnd = () => {
-            console.log('Signature ended');
             this.updateSignatureState();
         };
 
@@ -101,20 +91,15 @@
 
         // 브라우저 환경에서도 서명 시작/완료 감지를 위한 추가 이벤트 리스너
         // resizeSignatureCanvas 이후에 추가해야 canvas가 준비된 상태
-        this.signatureCanvas.addEventListener('mousedown', (e) => {
-            console.log('Canvas mousedown detected');
-            e.preventDefault();
-        });
-        this.signatureCanvas.addEventListener('touchstart', (e) => {
-            console.log('Canvas touchstart detected');
-            e.preventDefault();
-        });
+        this.signatureCanvas.addEventListener('mousedown', () => this.hidePlaceholder());
+        this.signatureCanvas.addEventListener('touchstart', () => this.hidePlaceholder());
         this.signatureCanvas.addEventListener('mouseup', () => this.updateSignatureState());
         this.signatureCanvas.addEventListener('touchend', () => this.updateSignatureState());
 
         if (this.signatureClearButton) {
             this.signatureClearButton.addEventListener('click', () => {
                 this.signaturePad.clear();
+                this.showPlaceholder();
                 this.updateSignatureState();
                 this.handleSignatureClear();
             });
@@ -152,18 +137,6 @@
 
         this.isInitialized = true;
         this.updateSignatureState();
-
-        // 초기화 확인
-        setTimeout(() => {
-            if (this.signaturePad) {
-                console.log('SignaturePad initialized successfully');
-                console.log('Canvas element:', this.signatureCanvas);
-                console.log('SignaturePad object:', this.signaturePad);
-                console.log('Canvas dimensions:', this.signatureCanvas.width, 'x', this.signatureCanvas.height);
-            } else {
-                console.error('SignaturePad initialization failed');
-            }
-        }, 100);
     }
 
     resizeSignatureCanvas() {
@@ -172,16 +145,14 @@
         }
 
         const ratio = Math.max(window.devicePixelRatio || 1, 1);
-        const container = this.signatureCanvas.parentElement;
-        const width = container.clientWidth - 32; // padding 제외
-        const height = 200; // 명시적 높이
+        const rect = this.signatureCanvas.getBoundingClientRect();
 
         // 현재 서명 데이터 저장
         const currentData = this.signaturePad ? this.signaturePad.toData() : [];
 
         // 캔버스 크기 조정
-        this.signatureCanvas.width = width * ratio;
-        this.signatureCanvas.height = height * ratio;
+        this.signatureCanvas.width = rect.width * ratio;
+        this.signatureCanvas.height = rect.height * ratio;
         this.signatureCanvas.getContext('2d').scale(ratio, ratio);
 
         // 서명 데이터 복원
@@ -218,7 +189,17 @@
         });
     }
 
-
+    hidePlaceholder() {
+        if (this.signaturePlaceholder) {
+            this.signaturePlaceholder.style.display = 'none';
+        }
+    }
+
+    showPlaceholder() {
+        if (this.signaturePlaceholder) {
+            this.signaturePlaceholder.style.display = 'block';
+        }
+    }
 
     updateSignatureState() {
         if (!this.signaturePad) {
@@ -226,11 +207,6 @@
         }
 
         const hasSignature = !this.signaturePad.isEmpty();
-<<<<<<< HEAD
-        console.log('Signature state updated - hasSignature:', hasSignature);
-        this.signatureSubmitButton.disabled = !hasSignature;
-=======
->>>>>>> 3c41624c
 
         // 서명 확인 버튼 제어
         if (this.signatureSubmitButton) {
@@ -279,7 +255,7 @@
         }
 
         // 확인 버튼 이벤트 설정
-        const confirmBtn = modal.querySelector('#finalSignBtn');
+        const confirmBtn = modal.querySelector('.confirm-signature-btn');
         if (confirmBtn) {
             // 기존 이벤트 리스너 제거
             const newConfirmBtn = confirmBtn.cloneNode(true);
@@ -324,8 +300,8 @@
                 'Content-Type': 'application/x-www-form-urlencoded; charset=UTF-8'
             };
 
-            if (window.csrfManager) {
-                window.csrfManager.appendTokenToParams(payload);
+            if (this.csrfParam && this.csrfToken) {
+                payload.append(this.csrfParam, this.csrfToken);
             }
 
             const response = await fetch('/sign/' + this.contractData.token + '/sign', {
@@ -367,20 +343,11 @@
     }
 }
 
-// Initialize immediately (class defers DOM work internally)
-window.signatureManager = new SignatureManager();
-
-// 테스트용 강제 서명 추가
-window.testSignature = () => {
-    if (window.signatureManager && window.signatureManager.signaturePad) {
-        // 간단한 테스트 서명 그리기
-        window.signatureManager.signaturePad.fromData([{
-            points: [{x: 10, y: 10}, {x: 50, y: 50}, {x: 100, y: 10}],
-            penColor: '#1d4ed8'
-        }]);
-        window.signatureManager.updateSignatureState();
-        console.log('Test signature added');
-    } else {
-        console.error('SignatureManager not initialized');
-    }
-};+// Initialize the signature manager when DOM is ready
+document.addEventListener('DOMContentLoaded', () => {
+    // Set CSRF data from JSP
+    window.csrfParam = '${_csrf.parameterName}';
+    window.csrfToken = '${_csrf.token}';
+
+    window.signatureManager = new SignatureManager();
+});