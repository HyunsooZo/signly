package com.signly.user.application;

import com.signly.common.exception.NotFoundException;
import com.signly.common.exception.ValidationException;
import com.signly.user.application.dto.RegisterUserCommand;
import com.signly.user.application.dto.UserResponse;
import com.signly.user.application.mapper.UserDtoMapper;
import com.signly.user.domain.model.Company;
import com.signly.user.domain.model.Email;
import com.signly.user.domain.model.Password;
import com.signly.user.domain.model.User;
import com.signly.user.domain.repository.UserRepository;
<<<<<<< HEAD
import lombok.Getter;
=======
import lombok.RequiredArgsConstructor;
>>>>>>> 6fd5883e
import org.springframework.security.crypto.password.PasswordEncoder;
import org.springframework.stereotype.Service;
import org.springframework.transaction.annotation.Transactional;

import java.time.LocalDateTime;
import java.util.Map;
import java.util.UUID;
import java.util.concurrent.ConcurrentHashMap;

@Service
@Transactional
@RequiredArgsConstructor
public class UserService {

    private final UserRepository userRepository;
    private final PasswordEncoder passwordEncoder;
    private final UserDtoMapper userDtoMapper;

    // 비밀번호 재설정 토큰 저장소 (실제 운영환경에서는 Redis나 DB 사용 권장)
    private final Map<String, PasswordResetToken> resetTokens = new ConcurrentHashMap<>();

<<<<<<< HEAD
    public UserService(
            UserRepository userRepository,
            PasswordEncoder passwordEncoder,
            UserDtoMapper userDtoMapper
    ) {
        this.userRepository = userRepository;
        this.passwordEncoder = passwordEncoder;
        this.userDtoMapper = userDtoMapper;
    }

    private static class PasswordResetToken {
        @Getter
        private final String email;
        private final LocalDateTime expiryTime;

        public PasswordResetToken(
                String email,
                LocalDateTime expiryTime
        ) {
            this.email = email;
            this.expiryTime = expiryTime;
        }

=======
    private record PasswordResetToken(String email, LocalDateTime expiryTime) {
>>>>>>> 6fd5883e
        public boolean isExpired() {
            return LocalDateTime.now().isAfter(expiryTime);
        }
    }

<<<<<<< HEAD
    public void registerUser(RegisterUserCommand command) {
        Email email = Email.of(command.email());
=======
    public UserResponse registerUser(RegisterUserCommand command) {
        var email = Email.of(command.email());
>>>>>>> 6fd5883e

        if (userRepository.existsByEmail(email)) {
            throw new ValidationException("이미 사용 중인 이메일입니다");
        }

        var password = Password.of(command.password());
        var company = Company.of(
                command.companyName(),
                command.businessPhone(),
                command.businessAddress()
        );

        var user = User.create(
                email,
                password,
                command.name(),
                company,
                command.userType(),
                passwordEncoder
        );

<<<<<<< HEAD
        User savedUser = userRepository.save(user);
        userDtoMapper.toResponse(savedUser);
=======
        var savedUser = userRepository.save(user);
        return userDtoMapper.toResponse(savedUser);
>>>>>>> 6fd5883e
    }


    @Transactional(readOnly = true)
    public UserResponse getUserByEmail(String email) {
        var emailObj = Email.of(email);
        var user = userRepository.findByEmail(emailObj)
                .orElseThrow(() -> new NotFoundException("사용자를 찾을 수 없습니다"));

        return userDtoMapper.toResponse(user);
    }

<<<<<<< HEAD
    public String generatePasswordResetToken(String email) {
        Email emailObj = Email.of(email);
        userRepository.findByEmail(emailObj).orElseThrow(() -> new NotFoundException("해당 이메일로 등록된 사용자가 없습니다"));
=======
    @Transactional(readOnly = true)
    public boolean existsByEmail(String email) {
        var emailObj = Email.of(email);
        return userRepository.existsByEmail(emailObj);
    }

    public String generatePasswordResetToken(String email) {
        var emailObj = Email.of(email);
        var user = userRepository.findByEmail(emailObj)
                .orElseThrow(() -> new NotFoundException("해당 이메일로 등록된 사용자가 없습니다"));
>>>>>>> 6fd5883e

        // 토큰 생성 (24시간 유효)
        var token = UUID.randomUUID().toString();
        var expiryTime = LocalDateTime.now().plusHours(24);

        resetTokens.put(token, new PasswordResetToken(email, expiryTime));

        return token;
    }

    public void resetPassword(
            String token,
            String newPassword
    ) {
        var resetToken = resetTokens.get(token);

        if (resetToken == null) {
            throw new ValidationException("유효하지 않은 비밀번호 재설정 링크입니다");
        }

        if (resetToken.isExpired()) {
            resetTokens.remove(token);
            throw new ValidationException("비밀번호 재설정 링크가 만료되었습니다");
        }

        var emailObj = Email.of(resetToken.email());
        var user = userRepository.findByEmail(emailObj)
                .orElseThrow(() -> new NotFoundException("사용자를 찾을 수 없습니다"));

        var password = Password.of(newPassword);
        user.resetPassword(password, passwordEncoder);
        userRepository.save(user);

        // 토큰 삭제
        resetTokens.remove(token);
    }

    @Transactional(readOnly = true)
    public String getUserEmailByResetToken(String token) {
        var resetToken = resetTokens.get(token);

        if (resetToken == null || resetToken.isExpired()) {
            throw new ValidationException("유효하지 않거나 만료된 비밀번호 재설정 링크입니다");
        }

        return resetToken.email();
    }
}<|MERGE_RESOLUTION|>--- conflicted
+++ resolved
@@ -10,11 +10,7 @@
 import com.signly.user.domain.model.Password;
 import com.signly.user.domain.model.User;
 import com.signly.user.domain.repository.UserRepository;
-<<<<<<< HEAD
-import lombok.Getter;
-=======
 import lombok.RequiredArgsConstructor;
->>>>>>> 6fd5883e
 import org.springframework.security.crypto.password.PasswordEncoder;
 import org.springframework.stereotype.Service;
 import org.springframework.transaction.annotation.Transactional;
@@ -36,45 +32,14 @@
     // 비밀번호 재설정 토큰 저장소 (실제 운영환경에서는 Redis나 DB 사용 권장)
     private final Map<String, PasswordResetToken> resetTokens = new ConcurrentHashMap<>();
 
-<<<<<<< HEAD
-    public UserService(
-            UserRepository userRepository,
-            PasswordEncoder passwordEncoder,
-            UserDtoMapper userDtoMapper
-    ) {
-        this.userRepository = userRepository;
-        this.passwordEncoder = passwordEncoder;
-        this.userDtoMapper = userDtoMapper;
-    }
-
-    private static class PasswordResetToken {
-        @Getter
-        private final String email;
-        private final LocalDateTime expiryTime;
-
-        public PasswordResetToken(
-                String email,
-                LocalDateTime expiryTime
-        ) {
-            this.email = email;
-            this.expiryTime = expiryTime;
-        }
-
-=======
     private record PasswordResetToken(String email, LocalDateTime expiryTime) {
->>>>>>> 6fd5883e
         public boolean isExpired() {
             return LocalDateTime.now().isAfter(expiryTime);
         }
     }
 
-<<<<<<< HEAD
-    public void registerUser(RegisterUserCommand command) {
-        Email email = Email.of(command.email());
-=======
     public UserResponse registerUser(RegisterUserCommand command) {
         var email = Email.of(command.email());
->>>>>>> 6fd5883e
 
         if (userRepository.existsByEmail(email)) {
             throw new ValidationException("이미 사용 중인 이메일입니다");
@@ -96,13 +61,8 @@
                 passwordEncoder
         );
 
-<<<<<<< HEAD
-        User savedUser = userRepository.save(user);
-        userDtoMapper.toResponse(savedUser);
-=======
         var savedUser = userRepository.save(user);
         return userDtoMapper.toResponse(savedUser);
->>>>>>> 6fd5883e
     }
 
 
@@ -115,11 +75,6 @@
         return userDtoMapper.toResponse(user);
     }
 
-<<<<<<< HEAD
-    public String generatePasswordResetToken(String email) {
-        Email emailObj = Email.of(email);
-        userRepository.findByEmail(emailObj).orElseThrow(() -> new NotFoundException("해당 이메일로 등록된 사용자가 없습니다"));
-=======
     @Transactional(readOnly = true)
     public boolean existsByEmail(String email) {
         var emailObj = Email.of(email);
@@ -130,7 +85,6 @@
         var emailObj = Email.of(email);
         var user = userRepository.findByEmail(emailObj)
                 .orElseThrow(() -> new NotFoundException("해당 이메일로 등록된 사용자가 없습니다"));
->>>>>>> 6fd5883e
 
         // 토큰 생성 (24시간 유효)
         var token = UUID.randomUUID().toString();
